/*
 * Macher is a command line tool for inspecting and modifying Mach-O binary
 * files as produced by Apple's clang C compiler.
 *
 * Copyright © 2021 Marc Culler
 *
 * Macher is open source software distributed under a Simplified BSD License.
 * See the file License.txt included with the source code distribution.
 *
 */
#define MACHER_VERSION "1.8"

#include <stdio.h>
#include <stdlib.h>
#include <getopt.h>
#include <stdbool.h>
#include <limits.h>
#include <libgen.h>
#include <sys/stat.h>
#include <sys/types.h>
#include <uuid/uuid.h>
#include <mach-o/loader.h>
#include <mach-o/swap.h>
#include <mach-o/fat.h>
#include <mach-o/arch.h>
#include <mach/mach.h>
#include "macher.h"
#define MAJOR(x) ((x >> 16) & 0xff)
#define MINOR(x) ((x >> 8) & 0xff)
#define PATCH(x) (x & 0xff)

static char *zero_block = NULL;

typedef struct {
    bool reversed;
    unsigned long position;
    struct load_command lc;
    void *data;
} mach_o_command;

typedef struct slice {
    bool verbose;
    int offset;
    bool reverse_bytes;
    bool is_64bit;
    bool is_single_arch;
    bool is_signed;
    FILE *mach_o_file;
    int header_size;
    void *header_data;
    const NXArchInfo *info;
    uint32_t filetype;
    int num_commands;
    int command_block_size;
    unsigned long command_space;
    mach_o_command *commands;
    uint64_t new_size;
} *Slice;

static Slice slice_init(FILE *mach_o_file, int offset, bool verbose);
static void  slice_destroy(Slice slice);
static void  swap_data_bytes(Slice slice, mach_o_command *command);
static int   aligned_command_size(Slice slice, int min_size);
static void  update_mach_header(Slice slice);
static void  compute_command_space(Slice slice);
static bool  find_rpath(Slice slice, char *rpath);
static void  remove_command(Slice slice, int index);

typedef struct macho {
    bool verbose;
    bool is_fat;
    FILE *mach_o_file;
    int num_archs;
    struct fat_arch *archs;
    Slice *slices;
} *MachO;

static MachO macho_init(char *mach_o_path, char *mode, bool verbose);
static void macho_destroy(MachO mach_o);
static void show_slice_info(MachO mach_o, int index);

/* Actions: */

/*
 * If an action has a non-null action_op field then the action_op will be
 * called in a loop for each load command. If an action_op returns OP_BREAK
 * then the loop is terminated when the action_op returns.
 */

typedef enum {OP_CONTINUE=0, OP_BREAK} op_result;
typedef op_result (*action_op)(Slice slice, mach_o_command *command, char **arg);
typedef enum {HELP=1, VERSION, SEGMENTS, INFO, APPEND, ADD_RPATH, REMOVE_RPATH,
	      CLEAR_RPATHS, EDIT_LIBPATH, SET_ID, UNSIGN} action_id;

typedef struct {
    action_id id;
    char *name;
    action_op op;
    bool unsign;
} mach_o_action;


static op_result print_command(Slice slice, mach_o_command *command, char **args);
static op_result print_segment(Slice slice, mach_o_command *command, char **args);
static op_result set_id(Slice slice, mach_o_command *command, char **args);
static op_result add_rpath(Slice slice, mach_o_command *command, char **args);
static op_result remove_rpath(Slice slice, mach_o_command *command, char **args);
static op_result clear_rpaths(Slice slice, mach_o_command *command, char **args);
static op_result edit_libpath(Slice slice, mach_o_command *command, char **args);
static op_result remove_signature(Slice slice, mach_o_command *command, char **args);

static mach_o_action actions[] = {
    {.id = HELP, .name = "help", .op = NULL, .unsign=false},
    {.id = VERSION, .name = "version", .op = NULL, .unsign=false},
    {.id = INFO, .name = "info", .op = print_command, .unsign=false},
    {.id = SEGMENTS, .name = "segments", .op = print_segment, .unsign=false},
    {.id = APPEND, .name = "append", .op = NULL, .unsign=false},
    {.id = UNSIGN, .name = "remove_signature", .op = remove_signature, .unsign=false},
    {.id = ADD_RPATH, .name = "add_rpath", .op = add_rpath, .unsign=true},
    {.id = REMOVE_RPATH, .name = "remove_rpath", .op = remove_rpath, .unsign=true},
    {.id = CLEAR_RPATHS, .name = "clear_rpaths", .op = clear_rpaths, .unsign=true},
    {.id = EDIT_LIBPATH, .name = "edit_libpath", .op = edit_libpath, .unsign=true},
    {.id = SET_ID, .name = "set_id", .op = set_id, .unsign=true},
    {0}
};

extern void append_data(char *mach_path, char *data_path, char *output_path);
static void unsign(Slice slice);
static void usage();

static Slice slice_init(FILE *mach_o_file, int offset, bool verbose)
{
    uint32_t magic;
    struct load_command lc;
    mach_o_command mc;
    struct fat_header fathead;
    Slice slice = calloc(sizeof(struct slice), 1);
    slice->verbose = verbose;
    slice->mach_o_file = mach_o_file;
    slice->offset = offset;
    /*
     * Read the magic number to figure out which type of slice we have.
     */
    fseek(slice->mach_o_file, offset, SEEK_SET);
    fread(&magic, sizeof(uint32_t), 1, slice->mach_o_file);
    fseek(slice->mach_o_file, slice->offset, SEEK_SET);
    fread(&magic, sizeof(uint32_t), 1, slice->mach_o_file);
    switch (magic) {
    case MH_MAGIC_64:
	slice->is_64bit = true;
	slice->reverse_bytes = false;
	break;
    case MH_MAGIC:
	slice->is_64bit = false;
	slice->reverse_bytes = false;
	break;
    case OSSwapInt32(MH_MAGIC_64):
	slice->is_64bit = true;
	slice->reverse_bytes = true;
	break;
    case OSSwapInt32(MH_MAGIC):
	slice->is_64bit = false;
	slice->reverse_bytes = true;
	break;
    default:
	printf("The Mach-O magic number %x was not recognized.\n", magic);
	exit(1);
	}
    /*
     * Read the Mach-O header.
     */
    fseek(slice->mach_o_file, slice->offset, SEEK_SET);
    if (slice->is_64bit) {
	struct mach_header_64 *header;
	slice->header_size = sizeof(struct mach_header_64);
	slice->header_data = malloc(slice->header_size);
	header = (struct mach_header_64 *) slice->header_data;
	fread(slice->header_data, slice->header_size, 1, slice->mach_o_file);
	if (slice->reverse_bytes) {
	    swap_mach_header_64(header, 0);
	}
	slice->filetype = header->filetype;
	slice->num_commands = header->ncmds;
	slice->command_block_size = header->sizeofcmds;
	slice->info = NXGetArchInfoFromCpuType(header->cputype, header->cpusubtype);
    } else {
	struct mach_header *header;
	slice->header_size = sizeof(struct mach_header);
	slice->header_data = malloc(slice->header_size);
	header = (struct mach_header *) slice->header_data;
	fread(slice->header_data, slice->header_size, 1, slice->mach_o_file);
	if (slice->reverse_bytes) {
	    swap_mach_header(header, 0);
	}
	slice->filetype = header->filetype;
	slice->num_commands = header->ncmds;
	slice->command_block_size = header->sizeofcmds;
	slice->info = NXGetArchInfoFromCpuType(header->cputype, header->cpusubtype);
    }
    /*
     * Copy all of the load commands into memory.  We may add at most one new
     * command, so we allocate space for one extra.
     */
    slice->commands = (mach_o_command *) calloc(1 + slice->num_commands,
						 sizeof(mach_o_command));
    fseek(slice->mach_o_file, slice->offset + slice->header_size, SEEK_SET);
    for (int i = 0; i < slice->num_commands; i++) {
	long pos = ftell(slice->mach_o_file);
	fread(&lc, sizeof(struct load_command), 1, slice->mach_o_file);
	if (slice->reverse_bytes) {
	    swap_load_command(&lc, 0);
	}
	mc.reversed = false;
	mc.position = pos;
	mc.lc = lc;
	mc.data = malloc(lc.cmdsize);
	fseek(slice->mach_o_file, pos, SEEK_SET);
	fread(mc.data, lc.cmdsize, 1, slice->mach_o_file);
	swap_data_bytes(slice, &mc);
	slice->commands[i] = mc;
    }
    /*
     * Check how much space is available in the file for commands.
     */
    compute_command_space(slice);
    return slice;
}

static void slice_destroy(Slice slice)
{
    for (int i = 0; i < slice->num_commands; i++) {
	mach_o_command *command = slice->commands + i;
	if (command->data) {
	    free(command->data);
	    command->data = NULL;
	}
    }
    if (slice->info) {
	NXFreeArchInfo(slice->info);
    }
    free(slice->commands);
    slice->commands = NULL;
    free(slice->header_data);
    slice->header_data = NULL;
    free(slice);
}

static int aligned_command_size(Slice slice, int min_size)
{
    if (slice->is_64bit) {
	return (min_size + 15) & ~15;
    } else {
	return (min_size + 7) + ~7;
    }
}

static void swap_data_bytes(Slice slice, mach_o_command *command)
{
    /*
     * Don't do anything to commands that we don't change.
     */
    if (!slice->reverse_bytes) {
	return;
    }
    switch (command->lc.cmd) {
    case LC_SEGMENT:
	{
	    struct segment_command *seg = (struct segment_command *) command->data;
	    struct section *section = (struct section *)
		(command->data + sizeof(struct segment_command));
	    swap_segment_command(seg, 0);
	    if(seg->nsects != 0){
		swap_section(section, seg->nsects, 0);
	    }
	    command->reversed = !command->reversed;
	    break;
	}
    case LC_SEGMENT_64:
	{
	    struct segment_command_64 *seg = (struct segment_command_64 *) command->data;
	    struct section_64 *section = (struct section_64 *)
		(command->data + sizeof(struct segment_command_64));
	    swap_segment_command_64(seg, 0);
	    if(seg->nsects != 0){
		swap_section_64(section, seg->nsects, 0);
	    }
	    command->reversed = !command->reversed;
	    break;
	}
    case LC_SYMTAB:
	{
	    struct symtab_command *st = (struct symtab_command *) command->data;
	    swap_symtab_command(st, 0);
	    command->reversed = !command->reversed;
	    break;
	}
    }
}

static void update_mach_header(Slice slice)
{
    if (slice->is_64bit) {
	struct mach_header_64 *header = (struct mach_header_64 *)
	    slice->header_data;
	header->ncmds = slice->num_commands;
	header->sizeofcmds = slice->command_block_size;
	fseek(slice->mach_o_file, slice->offset, SEEK_SET);
	if (slice->reverse_bytes) {
	    swap_mach_header_64(header, 0);
	    fwrite(slice->header_data, sizeof(struct mach_header_64), 1,
		   slice->mach_o_file);
	    swap_mach_header_64(header, 0);
	} else {
	    fwrite(slice->header_data, sizeof(struct mach_header_64), 1,
		   slice->mach_o_file);
	}
    } else {
	struct mach_header *header = (struct mach_header *)
	    slice->header_data;
	header->ncmds = slice->num_commands;
	header->sizeofcmds = slice->command_block_size;
	fseek(slice->mach_o_file, slice->offset, SEEK_SET);
	if (slice->reverse_bytes) {
	    swap_mach_header(header, 0);
	    fwrite(slice->header_data, sizeof(struct mach_header), 1,
		   slice->mach_o_file);
	    swap_mach_header(header, 0);
	} else {
	    fwrite(slice->header_data, sizeof(struct mach_header), 1,
		   slice->mach_o_file);
	}
	    
    }
}

static void remove_command(Slice slice, int index)
{
    mach_o_command *command = slice->commands + index;
    mach_o_command empty = {0};
    unsigned long command_size = command->lc.cmdsize;
    int tail_size = slice->offset + slice->command_space - command->position - command_size;
    char *tail = malloc(tail_size);
    free(command->data);
    command->data = NULL;
    fseek(slice->mach_o_file, command->position + command_size, SEEK_SET);
    fread(tail, tail_size, 1, slice->mach_o_file);
    fseek(slice->mach_o_file, command->position, SEEK_SET);
    fwrite(tail, tail_size, 1, slice->mach_o_file);
    free(tail);
    for (int i = index; i < slice->num_commands - 1; i++) {
	slice->commands[i] = slice->commands[i + 1];
	slice->commands[i].position -= command_size;
    }
    slice->num_commands -= 1;
    slice->commands[slice->num_commands] = empty;
    slice->command_block_size -= command_size;
    update_mach_header(slice);
}

static void compute_command_space(Slice slice)
{
    int command_space = -1;
    for (int i = 0; i < slice->num_commands; i++) {
	mach_o_command *command = slice->commands + i;
	if (command->lc.cmd == LC_SEGMENT_64) {
	    struct segment_command_64 *seg = (struct segment_command_64 *)
		command->data;
	    if (strcmp(seg->segname, "__TEXT") == 0) {
		struct section_64 *section = (struct section_64 *)
		    (command->data + sizeof(struct segment_command_64));
		command_space = section->offset;
		break;
	    }
	} else if (command->lc.cmd == LC_SEGMENT) {
	    struct segment_command *seg = (struct segment_command *)
		command->data;
	    if (!strcmp(seg->segname, "__TEXT")) {
		struct section *section = (struct section *)
		    ((char *)seg + sizeof(struct segment_command));
		command_space = section->offset;
		break;
	    }
	}

    }
    if (command_space >= 0) {
	slice->command_space = command_space;
    } else {
	slice->command_space = 0;
    }
}

static bool find_rpath(Slice slice, char *rpath)
{
    for (int i = 0; i < slice->num_commands; i++) {
	mach_o_command *command = slice->commands + i;
	if (command->lc.cmd == LC_RPATH && command->data) {
	    struct rpath_command *rp = (struct rpath_command *) command->data;
	    char *command_rpath = (char *) rp + rp->path.offset;
	    if (!strcmp(rpath, command_rpath)) {
	    	return true;
	    }
	}
    }
    return false;
}

static op_result print_command(Slice slice, mach_o_command *command, char **args)
{
    int command_id = command->lc.cmd & ~LC_REQ_DYLD;
    if (slice->verbose) {
        printf("<%lu-%lu> ", command->position,
                   command->position + command->lc.cmdsize);
    }
    switch (command_id) {
    case LC_SEGMENT:
	{
	    struct segment_command *seg =
		(struct segment_command *)command->data;
	    printf("    LC_SEGMENT %s [%u : %u]\n", seg->segname, seg->fileoff,
		   seg->fileoff + seg->filesize);
	    if (slice->verbose) {
		struct section *section = (struct section *)
		    ((char *)seg + sizeof(struct segment_command));
		if(seg->nsects != 0){
		    for(int i = 0; i < seg->nsects; i++){
			printf("        Section %s [%u : %u ]\n", section->sectname,
			       section->offset, section->offset + section->size);
			section++;
		    }
		} else {
		    printf("        No sections\n");
		}
	    }
	}
	break;
    case LC_SEGMENT_64:
	{
	    struct segment_command_64 *seg = (struct segment_command_64 *)
		command->data;
	    printf("    LC_SEGMENT_64 %s [%llu : %llu]\n", seg->segname, seg->fileoff,
		   seg-> fileoff + seg->filesize);
	    if (slice->verbose) {
		struct section_64 *section = (struct section_64 *)
		    ((char *)seg + sizeof(struct segment_command_64));
		if(seg->nsects != 0){
		    for(int i = 0; i < seg->nsects; i++){
			printf("        Section %s [%u : %llu ]\n", section->sectname,
			       section->offset, section->offset + section->size);
			section++;
		    }
		} else {
		    printf("        No sections\n");
		}
	    }
	}
	break;
    case LC_ID_DYLIB:
	{
	    struct dylib_command *dl = (struct dylib_command *)command->data;
	    printf("    LC_ID_DYLIB: %s\n",
		   (char *)command->data + dl->dylib.name.offset);
	}
	break;
    case LC_LOAD_DYLIB:
	{
	    struct dylib_command *dl = (struct dylib_command *)command->data;
	    printf("    LC_LOAD_DYLIB: %s\n",
		   (char *) command->data + dl->dylib.name.offset);
	}
	break;
    case LC_REEXPORT_DYLIB & ~LC_REQ_DYLD:
	{
	    struct dylib_command *dl = (struct dylib_command *)command->data;
	    printf("    LC_REEXPORT_DYLIB: %s\n",
		   (char *) command->data + dl->dylib.name.offset);
	}
	break;
    case LC_UUID:
	{
	    struct uuid_command *uu = (struct uuid_command *)command->data;
	    char uuid[37];
	    uuid[0] = '\0';
	    uuid_unparse(uu->uuid, uuid);
	    printf("    LC_UUID: %s\n", uuid);
	}
	break;
    case LC_SYMTAB:
	{
	    struct symtab_command *tab = (struct symtab_command *)command->data;
	    printf("    LC_SYMTAB: offset is %d, %u symbols, strings in [%d : %d]\n",
		   tab->symoff, tab->nsyms, tab->stroff,
		   tab->stroff + tab->strsize);
	}
	break;
    case LC_RPATH & ~LC_REQ_DYLD:
	{
	    struct rpath_command *rp = (struct rpath_command *)command->data;
	    printf("    LC_RPATH: %s\n", (char *) rp + rp->path.offset);
	}
	break;
    case LC_DYLD_INFO:
	{
	    printf("%s%s\n", "    LC_DYLD_INFO",
		   (command->lc.cmd & LC_REQ_DYLD) != 0 ? "_ONLY" : "");
	}
	break;
    case LC_BUILD_VERSION:
	{
	    struct build_version_command *version =
		(struct build_version_command *)command->data;
	    int min = version->minos;
	    int sdk = version->sdk;
	    printf("    LC_BUILD_VERSION: min = %d.%d.%d, sdk = %d.%d.%d\n",
		   MAJOR(min), MINOR(min), PATCH(min), MAJOR(sdk), MINOR(sdk),
		   PATCH(sdk));
	}
	break;
    case LC_SOURCE_VERSION:
	{
	    struct source_version_command *version =
		(struct source_version_command *)command->data;
	    unsigned long long packed = version->version;
	    int parts[5];
	    for (int i = 0; i < 4; i++) {
		parts[i] = packed & 0x3ff;
		packed = packed >> 10;
	    }
	    parts[4] = packed;
	    printf("    LC_SOURCE_VERSION: %d.%d.%d.%d.%d\n" , parts[4],
		   parts[3], parts[2], parts[1], parts[0]);
	}
	break;
    case LC_VERSION_MIN_MACOSX:
	{
	    struct version_min_command *version =
		(struct version_min_command *)command->data;
	    int min = version->version;
	    int sdk = version->sdk;
	    printf("    LC_VERSION_MIN_MACOSX: min = %d.%d.%d, sdk = %d.%d.%d\n",
		   MAJOR(min), MINOR(min), PATCH(min), MAJOR(sdk), MINOR(sdk),
		   PATCH(sdk));
	}
	break;
    default:
	if (command_id < num_load_commands) {
	    printf("    %s\n", load_command_names[command_id]);
	} else {
	    printf("Invalid command id %d.\n", command_id);
	    exit(1);
	}
	break;
    }
    return OP_CONTINUE;
}

static op_result print_segment(Slice slice, mach_o_command *command, char **args)
{
    if (command->lc.cmd == LC_SEGMENT || command->lc.cmd == LC_SEGMENT_64) {
	print_command(slice, command, args);
    }
    return OP_CONTINUE;
}

static op_result add_rpath(Slice slice, mach_o_command *command, char **args)
{
    char *rpath = args[0];
    mach_o_command *mc = slice->commands + slice->num_commands;
    struct rpath_command *rc;
    int min_size = sizeof(struct rpath_command) + strlen(rpath) + 1;
    int command_size = aligned_command_size(slice, min_size);
    if (command_size + slice->command_block_size > slice->command_space) {
	printf("There is not enough space in the file for another RPATH.\n");
	exit(1);
    }
    if (slice->verbose) {
	printf("Adding rpath %s\n", rpath);
    }
    mc->lc.cmd = LC_RPATH;
    mc->lc.cmdsize = command_size;
    mc->reversed = false;
    mc->position = slice->header_size + slice->command_block_size;
    mc->data = calloc(command_size, 1);
    rc = (struct rpath_command *) mc->data;
    rc->cmd = mc->lc.cmd;
    rc->cmdsize = mc->lc.cmdsize;
    rc->path.offset = sizeof(struct rpath_command);
    strcpy((char *) mc->data + rc->path.offset, rpath);
    slice->num_commands += 1;
    slice->command_block_size += command_size;
    slice->command_space -= command_size;
    fseek(slice->mach_o_file, slice->offset + mc->position, SEEK_SET);
    int count = fwrite((char *) mc->data, 1, command_size, slice->mach_o_file);
    update_mach_header(slice);
    return OP_BREAK;
}

static op_result remove_rpath(Slice slice, mach_o_command *command, char **args)
{
    char *rpath = args[0];
    if (command->lc.cmd != LC_RPATH) {
        return OP_CONTINUE;
    }
    struct rpath_command *rp = (struct rpath_command *) command->data;
    char *command_path = (char *) rp + rp->path.offset;
    if (strcmp(rpath, command_path)) {
	return OP_CONTINUE;
    }
    remove_command(slice, command - slice->commands);
    if (slice->verbose) {
	printf("Removed RPATH load command for %s\n", rpath);
    }
    return OP_BREAK;
}

static op_result clear_rpaths(Slice slice, mach_o_command *command, char **args)
{
    if (command->lc.cmd == LC_RPATH) {
	if (slice->verbose) {
	    struct rpath_command *rp = (struct rpath_command *) command->data;
	    char *command_path = (char *) rp + rp->path.offset;
	    printf("Removed RPATH load command for %s\n", command_path);
	}
	remove_command(slice, command - slice->commands);
    }
    return OP_CONTINUE;
}

/* 
 * When Apple's codesign tool signs an executable, the signature data (which is
 * much larger then the signature size reported by codesign -v -d) is placed at
 * the end of the LINKEDIT segment, immediately following the SYMTAB, but
 * pre-padded so its offset in the file is a multiple of 16 bytes.  The
 * LINKEDIT segment descriptor is updated to include the signature data.  Apple
 * expects the LINKEDIT segment to end at the end of the slice.
 *
 * To remove the signature we need to:
 *    * remove the LC_CODE_SIGNATURE load command;
 *    * truncate the slice at the end of the SYMTAB;
 *    * rewrite the segment descriptor to show the new, shorter length. 
 */

static void truncate_slice(Slice slice, uint64_t new_size) {
    if (slice->is_single_arch) {
	ftruncate(fileno(slice->mach_o_file), new_size);
    } else {
	slice->new_size = new_size;
    }
}

static void fix_linkedit(Slice slice, unsigned long long end)
{
    for (int i = 0; i < slice->num_commands; i++) {
	mach_o_command *command = slice->commands + i;
	if (command->lc.cmd == LC_SEGMENT_64) {
	    struct segment_command_64 *seg = (struct segment_command_64 *) command->data;
	    if (strcmp(seg->segname, "__LINKEDIT") == 0) {
		seg->filesize = end - seg->fileoff;
		fseek(slice->mach_o_file, command->position, SEEK_SET);
		fwrite((char *) seg, 1, command->lc.cmdsize, slice->mach_o_file);
		break;
	    }
	} else if (command->lc.cmd == LC_SEGMENT) {
	    struct segment_command_64 *seg = (struct segment_command_64 *) command->data;
	    if (strcmp(seg->segname, "__LINKEDIT") == 0) {
		seg->filesize = end - seg->fileoff;
		fseek(slice->mach_o_file, command->position, SEEK_SET);
		fwrite((char *) seg, 1, command->lc.cmdsize, slice->mach_o_file);
		break;
	    }
	}
    }
    if (slice->verbose) {
	printf("Set LINKEDIT end at %llu bytes.\n", end);
    }
}

static op_result remove_signature(Slice slice, mach_o_command *command, char **args)
{
    static uint64_t string_end;
    int command_id = command->lc.cmd & ~LC_REQ_DYLD;
    if (command_id != LC_CODE_SIGNATURE) {
	return OP_CONTINUE;
    }
    slice->is_signed = true;
    for (int i = 0; i < slice->num_commands; i++) {
	mach_o_command *command = slice->commands + i;
	if (command->lc.cmd == LC_SYMTAB) {
	    struct symtab_command *tab = (struct symtab_command *)command->data;
	    string_end = tab->stroff + tab->strsize;
	    break;
	}
    }
    fix_linkedit(slice, string_end);
    remove_command(slice, command - slice->commands);
    truncate_slice(slice, string_end);
    if (slice->verbose) {
	printf("Removed code signature.\n");
    }
    return OP_BREAK;
}

static void change_dylib_path(Slice slice, mach_o_command *command, char *path)
{
    int index = command - slice->commands;
    struct dylib_command *dc = (struct dylib_command *) command->data;
    char *old_path = (char *) dc + dc->dylib.name.offset;
    struct dylib_command *new_command;
    unsigned int old_size = command->lc.cmdsize;
    unsigned int min_size = old_size + strlen(path) - strlen(old_path);
    unsigned int new_size = aligned_command_size(slice, min_size);
    int delta = new_size - old_size;
    char *tail;
    unsigned int tail_size = slice->offset + slice->command_space -
	command->position - old_size;
    if (slice->command_block_size + delta > slice->command_space) {
	printf("There is not enough space in the file to change the id.\n");
	exit(1);
    }
    tail = malloc(tail_size);
    fseek(slice->mach_o_file, command->position + old_size, SEEK_SET);
    fread(tail, tail_size, 1, slice->mach_o_file);
    fseek(slice->mach_o_file, command->position, SEEK_SET);
    command->data = calloc(new_size, 1);
    command->lc.cmdsize = new_size;
    new_command = (struct dylib_command *) command->data;
    *new_command = *dc;
    new_command->cmdsize = new_size;
    strcpy((char *)new_command + new_command->dylib.name.offset, path);
    fwrite(command->data, new_size, 1, slice->mach_o_file);
    int answer = fwrite(tail, tail_size, 1, slice->mach_o_file);
    free(tail);
    for (int i = index; i < slice->num_commands; i++) {
	slice->commands[i].position += delta;
    }
    slice->command_block_size += delta;
    slice->command_space -= delta;
    update_mach_header(slice);
    free(command->data);
    command->data = NULL;
}
	
static op_result edit_libpath(Slice slice, mach_o_command *command, char **args)
{
    char *newpath = args[0], *oldpath = args[1];
    struct dylib_command *dc = (struct dylib_command *) command->data;
    char *current_libpath = (char *) dc + dc->dylib.name.offset;
    if (command->lc.cmd != LC_LOAD_DYLIB &&
	command->lc.cmd != LC_REEXPORT_DYLIB) {
	if (command - slice->commands == slice->num_commands - 1) {
	    printf("No LC_LOAD_DYLIB or LC_REEXPORT_DYLIB command matches %s.\n",
		   oldpath == NULL ? basename(newpath) : oldpath);
	}
	return OP_CONTINUE;
    }
    if (oldpath == NULL) {
	char libname[strlen(basename(newpath)) + 1];
	char *current_libname = basename(current_libpath);
	strcpy(libname, basename(newpath));
	if (strcmp(libname, current_libname) == 0) {
	    change_dylib_path(slice, command, newpath);
	    return OP_BREAK;
	}
    } else {
	if (strcmp(oldpath, current_libpath) == 0) {
	    change_dylib_path(slice, command, newpath);
	    return OP_BREAK;
	}
    }
    return OP_CONTINUE;
}

static op_result set_id(Slice slice, mach_o_command *command, char **args)
{
    char *idpath = args[0];
    if (command->lc.cmd != LC_ID_DYLIB) {
	return OP_CONTINUE;
    }
    change_dylib_path(slice, command, idpath);
    return OP_BREAK;
}

static MachO macho_init(char *mach_o_path, char *mode, bool verbose){
    uint32_t magic;
    struct fat_header fathead;
    MachO mach_o = calloc(sizeof(struct macho), 1);
    int max_align;
    struct stat st;
    stat(mach_o_path, &st);
    mach_o->mach_o_file = fopen(mach_o_path, mode);
    if (! mach_o->mach_o_file) {
	printf("Could not open mach-o file %s\n", mach_o_path);
	exit(1);
    }
    mach_o->verbose = verbose;
    fseek(mach_o->mach_o_file, 0, SEEK_SET);
    /*
     * Check the magic number to see if this is a fat binary.
     */
    fread(&magic, sizeof(uint32_t), 1, mach_o->mach_o_file);
    if (magic == FAT_MAGIC || magic == OSSwapInt32(FAT_MAGIC)) {
	mach_o->is_fat = true;
	fseek(mach_o->mach_o_file, 0, SEEK_SET);
	fread(&fathead, sizeof(struct fat_header), 1, mach_o->mach_o_file);
	swap_fat_header(&fathead, 0);
	mach_o->num_archs = fathead.nfat_arch;
	mach_o->archs = calloc(sizeof(struct fat_arch), mach_o->num_archs);
	fread(mach_o->archs, sizeof(struct fat_arch), mach_o->num_archs,
	      mach_o->mach_o_file);
	swap_fat_arch(mach_o->archs, mach_o->num_archs, 0);
	for (int i; i < mach_o->num_archs; i++) {
	    struct fat_arch *arch = mach_o->archs + i;
	    if (arch->align > max_align) {
		max_align = arch->align;
	    }
	}
	zero_block = calloc(1 << max_align, sizeof(char));
    } else {
	struct mach_header header;
	fseek(mach_o->mach_o_file, 0, SEEK_SET);
	fread(&header, sizeof(struct mach_header), 1, mach_o->mach_o_file);
	struct fat_arch arch = {
	    .cputype = header.cputype,
	    .cpusubtype = header.cpusubtype,
	    .offset = 0,
	    .size = st.st_size,
	    .align = 0 
	};
	mach_o->is_fat = false;
	mach_o->num_archs = 1;
	mach_o->archs = calloc(sizeof(struct fat_arch), 1);
	mach_o->archs[0] = arch;
    }
    if (verbose) {
	if (mach_o->is_fat) {
	    printf("The Mach-O file %s is a fat binary with %d architectures.\n",
		   mach_o_path, mach_o->num_archs);
	} else {
	    printf("The Mach-O file %s is a thin binary.\n", mach_o_path);
	}
	printf("The file size is %llu bytes.\n", st.st_size);
    }
    mach_o->slices = (Slice *) calloc(sizeof(Slice), mach_o->num_archs); 
    for (int i = 0; i < mach_o->num_archs; i++) {
	mach_o->slices[i] = slice_init(mach_o->mach_o_file,
	    mach_o->archs[i].offset, mach_o->verbose);
    }
    return mach_o;
}

static void show_slice_info(MachO mach_o, int index) {
    if (index >= mach_o->num_archs) {
	fprintf(stderr, "Index overflow in show_slice_info\n");
	exit(1);
    }
    Slice slice = mach_o->slices[index];
    struct mach_header *header = (struct mach_header *) slice->header_data;
    printf("\nSlice: %d\n", index);
    if (slice->verbose) {
	printf("Offset: %d\n", slice->offset);
	printf("Space used for load commands: %d bytes (%u load commands)\n",
	       slice->command_block_size, slice->num_commands);
	printf("Space available for load commands: %lu bytes\n\n",
	       slice->command_space);
    }
    printf("Filetype: %s\n", filetype_names[header->filetype]);
    printf("Architecture: %s\n", slice->info->name);
    printf("Load Commands:\n");
}

static void macho_destroy(MachO mach_o){
    if (mach_o->slices) {
	for (int i = 0; i < mach_o->num_archs; i++) {
	    slice_destroy(mach_o->slices[i]);
	    mach_o->slices[i] = NULL;
	}
	free(mach_o->slices);
    }
    if (mach_o->archs) {
	free(mach_o->archs);
    }
    fclose(mach_o->mach_o_file);
}

static void repack_slices(MachO mach_o) {
    /* Recall:
     * The file starts with a fat header giving the number of slices.
     * The fat header is followed by a list of fat_archs, one per slice.
     * The remainder of the file consists of slices at the specified
     * offsets with zero padding between the end of each slice and the
     * start of the next to force correct alignment of the slices.
     */
    char **slice_buffers = calloc(sizeof(char*), mach_o->num_archs);
    size_t count;
    int padding;
    for (int i = 0; i < mach_o->num_archs; i++) {
	struct fat_arch *arch = mach_o->archs + i;
	Slice slice = mach_o->slices[i];
	if (slice->new_size == 0) {
	    if (slice->is_signed == true) {
		fprintf(stderr, "repack_slices: Slice %d has no new size.\n", i);
		exit(-1);
	    } else {
		slice->new_size = arch->size;
	    }
	}
	/* Allocate a buffer with the new (truncated) size. */
	slice_buffers[i] = calloc(sizeof(char), slice->new_size);
	if (slice_buffers[i] == NULL) {
	    fprintf(stderr, "Out of memory\n");
	    exit(-1);
	}
 	/* Read the slice data into the truncated buffers */
	fseek(mach_o->mach_o_file, arch->offset, SEEK_SET);
	count = fread(slice_buffers[i], sizeof(char), arch->size,
			  mach_o->mach_o_file);
	if (count != arch->size) {
	    fprintf(stderr, "Read failed.\n");
	    exit(-1);
	}
	/* Update the fat_arch struct to show the new size and offset. */
	arch->size = slice->new_size;
	if (i > 0) {
	    struct fat_arch *prev_arch = mach_o->archs + i - 1;
	    int align = 1 << arch->align;
	    unsigned offset = prev_arch->offset + prev_arch->size;
	    offset = ((offset + align - 1) / align) * align;
	}
    }
    /* The fat header is OK.  Seek to the start of the archs. */
    fseek(mach_o->mach_o_file, sizeof(struct fat_header), SEEK_SET);
    /* Write the fat_archs. */
    swap_fat_arch(mach_o->archs, mach_o->num_archs, 0);
    count = fwrite(mach_o->archs, sizeof(struct fat_arch),
		   mach_o->num_archs, mach_o->mach_o_file);
    swap_fat_arch(mach_o->archs, mach_o->num_archs, 0);
    /* Write the slices, with mach header intact. */
    for (int i = 0; i < mach_o->num_archs; i++) {
	struct fat_arch *arch = mach_o->archs + i;
	size_t pos = ftell(mach_o->mach_o_file);
	size_t padding = arch->offset - pos;
	count = fwrite(zero_block, 1, padding, mach_o->mach_o_file);
	fwrite(slice_buffers[i], arch->size, 1, mach_o->mach_o_file);
    }    
    ftruncate(fileno(mach_o->mach_o_file), ftell(mach_o->mach_o_file));
    for (int i = 0; i < mach_o->num_archs; i++) {
	free(slice_buffers[i]);
    }
    free(slice_buffers);
}

static void usage()
{
    printf("Usage: \n");
    printf("    macher [-v|--verbose] help\n");
    printf("    macher [-v|--verbose] version\n");
    printf("    macher [-v|--verbose] segments <mach-O file>\n");
    printf("    macher [-v|--verbose] info <mach-O file>\n");
    printf("    macher [-v|--verbose] append <mach-O file> <data file> <output>\n");
    printf("    macher [-v|--verbose] add_rpath <library dir> <Mach-O file path>\n");
    printf("    macher [-v|--verbose] remove_rpath <library dir> <Mach-O file path>\n");
    printf("    macher [-v|--verbose] clear_rpaths <Mach-O file path>\n");
    printf("    macher [-v|--verbose] remove_signature <Mach-O file path>\n");
    printf("    macher [-v|--verbose] edit_libpath <new path> <Mach-O file path>\n");
    printf("    macher [-v|--verbose] edit_libpath <old path> <new path> <Mach-O file path>\n");
    printf("    macher [-v|--verbose] set_id <library path> <Mach-O file path>\n");
    printf("    macher [-v|--verbose] remove_signature <Mach-O file path>\n");
    exit(1);
}

int main(int argc, char **argv)
{
    FILE *mach_file;
    static int verbose_flag;
    int option_index = 0;
    char *command;
    mach_o_action action = {0};
    char *mode, *mach_path, *data_path, *output_path;
    char *action_args[2] = {NULL, NULL};
    Slice slice;
    MachO mach_o;

    while (1) {
    int c;
      static struct option long_options[] =
        {
          {"verbose", no_argument, &verbose_flag, 1},
          {0, 0, 0, 0}
        };
      c = getopt_long (argc, argv, "v", long_options, &option_index);
      if (c == -1)
        break;
      switch (c)
        {
        case 0:
          if (long_options[option_index].flag != 0)
            break;
        case 'v':
          verbose_flag = 1;
          break;
        case '?':
          break;
        default:
          abort ();
        }
    }
    if (optind >= argc) {
	usage();
    }
    command = argv[optind++];
    for (mach_o_action *a = actions; a->id != 0; a++) {
	if (strcmp(a->name, command) == 0) {
	    action = *a;
	    break;
	}
    }
    if (action.id == 0) {
	usage();
    }
    switch(action.id) {
    case HELP:
	usage();
	break;
    case VERSION:
	printf("This is version %s of macher.\n", MACHER_VERSION);
	exit(0);
    case APPEND:
	if (argc != optind + 3) {
	    usage();
	}
	mach_path = argv[optind++];
	data_path = argv[optind++];
	output_path = argv[optind];
	append_data(mach_path, data_path, output_path);
	return 0;
    case EDIT_LIBPATH:
	if (argc < optind + 2 || argc > optind + 3) {
	    usage();
	}
	if (argc == optind + 3) {
	    action_args[1] = argv[optind++];
	}
	action_args[0] = argv[optind++];
	mode = "r+";
	mach_path = argv[optind];
	break;
    case CLEAR_RPATHS:
    case UNSIGN:
	if (argc != optind + 1) {
	    usage();
	}
	mode = "r+";
	mach_path = argv[optind];
	break;
    case ADD_RPATH:
    case REMOVE_RPATH:
    case SET_ID:
	if (argc != optind + 2) {
	    usage();
	}
	mode = "r+";
	action_args[0] = argv[optind++];
	mach_path = argv[optind];
	break;
    default:
	if (argc != optind + 1) {
	    usage();
	}
	mode = "r";
	mach_path = argv[optind];
	break;
    }
    mach_o = macho_init(mach_path, mode, verbose_flag);
    for (int i = 0; i < mach_o->num_archs; i++) {
	slice = mach_o->slices[i];
	slice->is_single_arch = mach_o->is_fat ? false : true;
	if (action.id == INFO || mach_o->verbose) {
	    show_slice_info(mach_o, i);
	}
	if ((action.id == ADD_RPATH) && find_rpath(slice, action_args[0])) {
	    printf("An RPATH load command for %s already exists.\n", action_args[0]);
	    continue;
	}
	if ((action.id == REMOVE_RPATH) && !find_rpath(slice, action_args[0])) {
	    printf("No RPATH load command for %s exists.\n", action_args[0]);
	    continue;
	}
	if ((action.id == SET_ID) && (slice->filetype != MH_DYLIB)) {
	    printf("The dylib id can only be set for a dylib file.\n");
	    continue;
	}
	if (action.op) {
	    for (int i = 0; i < slice->num_commands; i++) {
		int count = slice->num_commands;
		if (action.op(slice, slice->commands + i, action_args) == OP_BREAK) {
		    break;
		}
		/* If commands were removed, back up. */
		while (count-- > slice->num_commands) {
		    i--;
		}
	    }
	}
<<<<<<< HEAD
	if (action.unsign) {
	    fprintf(stderr, "WARNING: this operation invalidated the signature.\n");
=======
	if (action.unsign && slice->verbose) {
	    printf("WARNING: this operation invalidated the signature.\n");
>>>>>>> beacf0e6
	}
    }
    if (action.id == UNSIGN && mach_o->is_fat) {
        repack_slices(mach_o);
    }
    macho_destroy(mach_o);
    return 0;
}

/*
 * Local Variables:
 * mode: c
 * c-basic-offset: 4
 * fill-column: 79
 * coding: utf-8
 * End:
 */<|MERGE_RESOLUTION|>--- conflicted
+++ resolved
@@ -1101,13 +1101,8 @@
 		}
 	    }
 	}
-<<<<<<< HEAD
-	if (action.unsign) {
+	if (action.unsign && slice->verbose) {
 	    fprintf(stderr, "WARNING: this operation invalidated the signature.\n");
-=======
-	if (action.unsign && slice->verbose) {
-	    printf("WARNING: this operation invalidated the signature.\n");
->>>>>>> beacf0e6
 	}
     }
     if (action.id == UNSIGN && mach_o->is_fat) {
